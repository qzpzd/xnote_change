# -*- coding:utf-8 -*-
# @author xupingmao <578749341@qq.com>
# @since 2019/10/05 20:23:43
# @modified 2022/04/23 10:54:57
# @filename test_note.py

import logging
import time
import copy
from handlers.note.dao_log import list_most_visited

import xutils
# cannot perform relative import
try:
    import test_base
    from test_base import login_test_user, logout_test_user
except ImportError:
    from tests import test_base
    from tests.test_base import login_test_user, logout_test_user

import xauth

from handlers.note.dao import get_by_id, get_by_name, visit_note, get_by_user_skey
from xutils import Storage
from xutils import textutil

app          = test_base.init()
json_request = test_base.json_request
request_html = test_base.request_html
BaseTestCase = test_base.BaseTestCase

NOTE_DAO = xutils.DAO("note")

def get_default_group_id():
    name = "default_group_id"
    note = get_by_name(xauth.current_name(), name)
    if note != None:
        return note.id
    return create_note_for_test("group", name)

def create_note_for_test(type, name, *, content = ""):
    assert type != None, "type cannot be None"
    assert name != None, "name cannot be None"

    data = dict(name = name, type = type, content = "hello,world")

    if type != "group":
        data["parent_id"] = get_default_group_id()

    file = json_request("/note/add", 
        method = "POST",
        data = data)
    return file["id"]

def delete_note_for_test(name):
    json_request("/note/remove?name=%s" % name)

def get_note_info(id):
    return get_by_id(id)

def delete_comment_for_test(id):
    json_request("/note/comment/delete", method = "POST", data = dict(comment_id = id))

def assert_json_request_success(test_case, url):
    result = json_request(url)
    test_case.assertEqual('success', result['code'])

class TestMain(BaseTestCase):

    def test_note_add_remove(self):
        self.check_200_debug("/note/recent_edit")
        delete_note_for_test("xnote-unit-test")

        group_id = get_default_group_id()
        file = json_request("/note/add", method="POST", 
            data=dict(name="xnote-unit-test", content="hello", parent_id = group_id))

        id = file["id"]
        self.check_OK("/note/view?id=" + str(id))
        self.check_OK("/note/print?id=" + str(id))

        # 乐观锁更新
        json_request("/note/update", method="POST", 
            data=dict(id=id, content="new-content2", type="md", version=0))
        json_request("/note/update", method="POST", 
            data=dict(id=id, content="new-content3", type="md", version=1))

        # 访问日志
        visit_note("test", id)
        
        # 普通更新
        json_request("/note/save", method="POST",
            data=dict(id=id, content="new-content"))
        json_request("/note/remove?id=" + str(id))

    def test_create_page(self):
        self.check_OK("/note/create")

    def test_create_name_empty(self):
        parent_id = get_default_group_id()
        result = json_request("/note/create", method = "POST", data = dict(name = "", parent_id = parent_id))
        self.assertEqual(xutils.u('标题为空'), result['message'])

    def test_create_name_exits(self):
        delete_note_for_test("name-test")
        create_note_for_test("md", "name-test")

        result = json_request("/note/create", method = "POST", data = dict(name = "name-test"))
        self.assertEqual(xutils.u('笔记【name-test】已存在'), result['message'])

        delete_note_for_test("name-test")

    def test_create_note_invalid_type(self):
        result = json_request("/note/create", 
            method = "POST", 
            data = dict(type = "invalid", name = "invalid-test"))
        
        self.assertEqual(xutils.u("无效的类型: invalid"), result["message"])

    def test_note_group_add_view(self):
        delete_note_for_test("xnote-unit-group")
        group = json_request("/note/add", method="POST",
            data = dict(name="xnote-unit-group", type="group"))
        id = group['id']
        self.check_OK('/note/view?id=%s' % id)
        json_request('/note/remove?id=%s' % id)

    def test_note_list_by_type(self):
        self.check_OK("/note/types")
        self.check_OK("/note/table")
        self.check_OK("/note/gallery")
        self.check_OK("/note/plan")
        self.check_OK("/note/list")
        self.check_OK("/note/html")

    def test_note_timeline(self):
        self.check_200("/note/timeline")
        self.check_200("/note/timeline?type=public")
        json_request("/note/timeline/month?year=2018&month=1")

    def test_timeline_api(self):
        assert_json_request_success(self, "/note/api/timeline")
        assert_json_request_success(self, "/note/api/timeline?type=public")
        assert_json_request_success(self, "/note/api/timeline?type=sticky")
        assert_json_request_success(self, "/note/api/timeline?type=removed")
        assert_json_request_success(self, "/note/api/timeline?type=archived")
        assert_json_request_success(self, "/note/api/timeline?type=all")
        assert_json_request_success(self, "/note/api/timeline?type=plan")
        assert_json_request_success(self, "/note/api/timeline?type=list")
        assert_json_request_success(self, "/note/api/timeline?type=gallery")
        assert_json_request_success(self, u"/note/api/timeline?type=default&parent_id=012345")
        assert_json_request_success(self, u"/note/api/timeline?type=search&key=xnote中文")

    def test_timeline_sort_func(self):
        build_date_result = xutils.Module("note").build_date_result
        note1 = Storage(name = "note1", ctime = "2015-01-01 00:00:00")
        note2 = Storage(name = "note2", ctime = "2015-06-01 00:00:00")
        note3 = Storage(name = "note3", ctime = "2014-01-01 00:00:00")
        result = build_date_result([note1, note2, note3])

        self.assertEqual("success", result['code'])
        self.assertEqual("2015-06-01", result['data'][0]['title'])
        self.assertEqual("2015-01-01", result['data'][1]['title'])
        self.assertEqual("2014-01-01", result['data'][2]['title'])

    def test_note_editor_md(self):
        group_id = get_default_group_id()

        json_request("/note/remove?name=xnote-md-test")
        
        file = json_request("/note/add", method="POST",
            data=dict(name="xnote-md-test", type="md", content="hello markdown", parent_id = group_id))
        
        id = file["id"]
        file = json_request("/note/view?id=%s&_format=json" % id).get("file")
        self.assertEqual("md", file["type"])
        self.assertEqual("hello markdown", file["content"])
        self.check_200("/note/edit?id=%s" % id)
        self.check_OK("/note/history?id=%s" % id)

        json_request("/note/history_view?id=%s&version=%s" % (file["id"], file["version"]))
        json_request("/note/remove?id=%s" % id)

    def test_note_editor_html(self):
        json_request("/note/remove?name=xnote-html-test")

        id = create_note_for_test("html", "xnote-html-test", content = "test")

        self.assertTrue(id != "")
        print("id=%s" % id)
        json_request("/note/save", method="POST", data=dict(id=id, type="html", data="<p>hello</p>"))
        file = json_request("/note/view?id=%s&_format=json" % id).get("file")
        self.assertEqual("html", file["type"])
        self.assertEqual("<p>hello</p>", file["data"])
        if xutils.bs4 != None:
            self.assertEqual("hello", file["content"])
        self.check_200("/note/edit?id=%s"%id)
        json_request("/note/remove?id=%s" % id)

    def test_note_group(self):
        self.check_200("/note/group")
        self.check_200("/note/ungrouped")
        self.check_200("/note/public")
        self.check_200("/note/removed")
        self.check_200("/note/recent_edit")
        self.check_200("/note/recent_created")
        self.check_200("/note/group/select")
        self.check_200("/note/group/select?id=1234")
        self.check_200("/note/date?year=2019&month=1")
        self.check_200("/note/sticky")

    def test_note_share(self):
        json_request("/note/remove?name=xnote-share-test")

        id = create_note_for_test("md", "xnote-share-test", content = "hello")

        self.check_OK("/note/share?id=" + str(id))
        file = json_request("/note/view?id=%s&_format=json" % id).get("file")
        self.assertEqual(1, file["is_public"])
        
        self.check_OK("/note/share/cancel?id=" + str(id))
        file = json_request("/note/view?id=%s&_format=json" % id).get("file")
        self.assertEqual(0, file["is_public"])

        logout_test_user()
        self.check_OK("/note/view/%s" % id)

        # clean up
        json_request("/note/remove?id=" + str(id))
        login_test_user()

    def test_note_share_to(self):
        delete_note_for_test("xnote-share-test")
        id = create_note_for_test("md", "xnote-share-test", content = "hello")

        share_resp = json_request("/note/share", method="POST",
            data=dict(id=id, share_to="test2"))
        logging.info("share_resp:%s", share_resp)
        self.assertEqual("success", share_resp["code"])

        delete_share_resp = json_request("/note/share/cancel", method="POST",
            data=dict(id=id, share_to="test2"))
        
        logging.info("delete_share_resp:%s", delete_share_resp)
        self.assertEqual("success", delete_share_resp["code"])
        self.check_OK("/note/share_to_me")

    def test_link_share(self):
        delete_note_for_test("xnote-link-share-test")
        note_id = create_note_for_test(name = "xnote-link-share-test", type = "md")
        resp = json_request("/note/link_share", method = "POST", data = dict(id = note_id))
        self.assertEqual("success", resp["code"])

    def test_note_tag(self):
        json_request("/note/remove?name=xnote-tag-test")
        id = create_note_for_test("md", "xnote-tag-test", content = "hello")
        
        json_request("/note/tag/update", method="POST", data=dict(file_id=id, tags="ABC DEF"))
        json_request("/note/tag/%s" % id)
        json_request("/note/tag/update", method="POST", data=dict(file_id=id, tags=""))

        # clean up
        json_request("/note/remove?id=%s" % id)

    def test_note_stick(self):
        json_request("/note/remove?name=xnote-share-test")

        id = create_note_for_test("md", "xnote-share-test", content = "hello")

        self.check_OK("/note/stick?id=%s" % id)
        self.check_OK("/note/unstick?id=%s" % id)

        # clean up
        json_request("/note/remove?id=" + str(id))


    def test_note_comment(self):
        # clean comments
        data = json_request("/note/comments?note_id=123")
        for comment in data:
            delete_comment_for_test(comment['id'])

        # 创建一个评论
        request = dict(note_id = "123", content = "hello")
        json_request("/note/comment/save", method="POST", data = request)

        # 查询评论
        data = json_request("/note/comments?note_id=123")
        self.assertEqual(1, len(data))
        self.assertEqual("hello", data[0]['content'])

        comment_id = data[0]["id"]

        # 获取编辑对话框
        self.check_OK("/note/comment?comment_id=%s&p=edit" % comment_id)

        # 更新评论
        data = json_request("/note/comment?comment_id=%s&p=update&content=%s" % (comment_id, "#TOPIC# hello"))
        self.assertEqual("success", data["code"])

        # 查询用户维度评论列表
        data = json_request("/note/comment/list?list_type=user")
        self.assertEqual(1, len(data))

        # 我的所有评论
        self.check_OK("/note/comment/mine")

        # 搜索评论
        from handlers.note.comment import search_comment_detail, search_comment_summary
        ctx = Storage(user_name = xauth.current_name(), 
            key = "hello", 
            words = ["hello"], 
            messages = [])
        summary_ctx = copy.deepcopy(ctx)

        search_comment_detail(ctx)
        self.assertEqual(1, len(ctx.messages))

        search_comment_summary(summary_ctx)
        
        print("搜索评论汇总结果:", summary_ctx)

        self.assertEqual(1, len(summary_ctx.messages))


        # 删除评论
        result = json_request("/note/comment/delete", method = "POST", 
            data = dict(comment_id = comment_id))
        self.assertEqual("success", result["code"])

        data = json_request("/note/comment/list?list_type=user")
        self.assertEqual(0, len(data))


    def test_note_management(self):
        self.check_OK("/note/management?parent_id=0")
        self.check_404("/note/management?parent_id=123")

    def test_gallery_view(self):
        delete_note_for_test("gallery-test")
        id = create_note_for_test("gallery", "gallery-test")

        self.check_OK("/note/%s" % id)

    def test_gallery_manage(self):
        delete_note_for_test("gallery-test")
        id = create_note_for_test("gallery", "gallery-test")
        self.check_200_debug("/note/management?parent_id=%s" % id)

    def test_text_view(self):
        delete_note_for_test("text-test")
        id = create_note_for_test("md", "text-test")

        self.check_OK("/note/%s" % id)

    def test_note_category(self):
        self.check_OK("/note/category")

    def test_archive(self):
        delete_note_for_test("archive-test")
        id = create_note_for_test("group", "archive-test")
        self.check_OK("/note/archive?id=%s" % id)
        note_info = get_note_info(id)
        self.assertEqual(True, note_info.archived)

        # 取消归档
        self.check_OK("/note/unarchive?id=%s" % id)
        note_info = get_note_info(id)
        self.assertEqual(False, note_info.archived)

    def test_move(self):
        delete_note_for_test("move-test")
        delete_note_for_test("move-group-test")

        id = create_note_for_test("md", "move-test")
        parent_id = create_note_for_test("group", "move-group-test")

        json_request("/note/move?id=%s&parent_id=%s" % (id, parent_id))
        group_info = get_note_info(parent_id)
        self.assertEqual(1, group_info.children_count)

    def test_rename(self):
        delete_note_for_test("rename-test")
        delete_note_for_test("newname-test")

        id = create_note_for_test("md", "rename-test")
        json_request("/note/rename", method = "POST", data = dict(id = id, name = "newname-test"))

        note_info = get_note_info(id)
        self.assertEqual("newname-test", note_info.name)

    def test_stat(self):
        self.check_OK("/note/stat")

    def test_note_search(self):
        assert_json_request_success(self, u"/note/api/timeline?type=search&key=xnote中文")
        self.check_OK(u"/search?key=test中文&category=content")

    def test_split_words(self):
        from xutils.textutil import split_words
        words = split_words(u"mac网络")
        self.assertEqual(["mac", u"网", u"络"], words)

        words = split_words(u"网络mac")
        self.assertEqual([u"网", u"络", "mac"], words)

        words = split_words(u"网mac络")
        self.assertEqual([u"网", u"mac", u"络"], words)

    def test_recent(self):
        self.check_OK("/note/recent?orderby=view")
        self.check_OK("/note/recent?orderby=update")
        self.check_OK("/note/recent?orderby=create")

    def a_test_recent_files(self):
        json_data = json_request("/note/recent_edit")
        files = json_data["files"]
        print("files=%s" % len(files))

    def test_note_api_group(self):
        json_data = json_request("/note/api/group")
        self.assertEqual("success", json_data["code"])

    def test_workspace(self):
        self.check_OK("/note/workspace")

    def test_view_by_skey(self):
        self.check_OK("/note/view?skey=skey_test")

        note = get_by_user_skey(xauth.current_name(), "skey_test")
        self.assertTrue(note != None)

        delete_note_for_test("skey_test")

    def test_import_from_html(self):
        html = """<html>
        <title>MyTitle</title>
        <body>
            <h1>Head1</h1>
            <p>Text</p>
        </body>
        </html>"""
        result = NOTE_DAO.import_from_html(html)

        print(result)

        self.assertEqual("MyTitle", result.title)
        self.assertTrue(result.texts[0].find("# Head1") >= 0)

    def test_get_dialog(self):
        delete_note_for_test("xnote-dialog-group")

        note_id = create_note_for_test("group", "xnote-dialog-group")

        self.check_OK("/note/ajax/group_option_dialog?note_id=%s" % note_id)
        self.check_OK("/note/ajax/share_group_dialog?note_id=%s"  % note_id)
        self.check_OK("/note/ajax/edit_symbol_dialog")


    def test_lock_success(self):
        note_id = "001"
        token = textutil.create_uuid()

        r1 = NOTE_DAO.refresh_edit_lock(note_id, token, time.time() + 60)
        self.assertTrue(r1)

        r2 = NOTE_DAO.refresh_edit_lock(note_id, token, time.time() + 60)
        self.assertTrue(r2)


    def test_lock_conflict(self):
        note_id = "002"
        token1 = textutil.create_uuid()
        token2 = textutil.create_uuid()

        r1 = NOTE_DAO.refresh_edit_lock(note_id, token1, time.time() + 60)
        self.assertTrue(r1)

        r2 = NOTE_DAO.refresh_edit_lock(note_id, token2, time.time() + 60)
        self.assertFalse(r2)


<<<<<<< HEAD
    def test_log_list_recent_events(self):
        from handlers.note.dao_log import list_recent_events
        events = list_recent_events("test")
        self.assertTrue(len(events) > 0)
    
    def test_get_note_depth(self):
        from handlers.note.dao import get_by_id
        from handlers.note.dao_read import get_note_depth
        note_id = create_note_for_test("group", "test-get-note-depth")
        note_info = get_by_id(note_id)
        note_depth = get_note_depth(note_info)
        self.assertEqual(1, note_depth)
    
    def test_check_and_create_default_book(self):
        from handlers.note.dao_book import check_and_create_default_book
        check_and_create_default_book("test")
=======
    def test_note_visit(self):
        from handlers.note.dao import visit_note
        from handlers.note.dao_log import list_most_visited

        delete_note_for_test("visit-test")

        note_id = create_note_for_test("md", "visit-test")

        for i in range(100):
            visit_note(xauth.current_name(), note_id)

        recent_notes = list_most_visited(xauth.current_name(), 0, 20)

        self.assertTrue(len(recent_notes) > 0)
        self.assertEqual(recent_notes[0].badge_info, "102")


>>>>>>> ae8d9dc3
<|MERGE_RESOLUTION|>--- conflicted
+++ resolved
@@ -1,7 +1,7 @@
 # -*- coding:utf-8 -*-
 # @author xupingmao <578749341@qq.com>
 # @since 2019/10/05 20:23:43
-# @modified 2022/04/23 10:54:57
+# @modified 2022/08/08 22:44:29
 # @filename test_note.py
 
 import logging
@@ -480,7 +480,6 @@
         self.assertFalse(r2)
 
 
-<<<<<<< HEAD
     def test_log_list_recent_events(self):
         from handlers.note.dao_log import list_recent_events
         events = list_recent_events("test")
@@ -497,7 +496,8 @@
     def test_check_and_create_default_book(self):
         from handlers.note.dao_book import check_and_create_default_book
         check_and_create_default_book("test")
-=======
+
+
     def test_note_visit(self):
         from handlers.note.dao import visit_note
         from handlers.note.dao_log import list_most_visited
@@ -514,5 +514,3 @@
         self.assertTrue(len(recent_notes) > 0)
         self.assertEqual(recent_notes[0].badge_info, "102")
 
-
->>>>>>> ae8d9dc3
