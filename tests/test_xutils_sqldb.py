--- conflicted
+++ resolved
@@ -4,11 +4,7 @@
 @email        : 578749341@qq.com
 @Date         : 2023-04-28 21:04:36
 @LastEditors  : xupingmao
-<<<<<<< HEAD
-@LastEditTime : 2023-04-28 22:06:41
-=======
-@LastEditTime : 2023-05-07 17:23:47
->>>>>>> d112f02a
+@LastEditTime : 2023-05-10 20:09:00
 @FilePath     : /xnote/tests/test_xutils_sqldb.py
 @Description  : 描述
 """
