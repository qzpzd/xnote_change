--- conflicted
+++ resolved
@@ -28,15 +28,9 @@
             file.content = xutils.html_escape(file.content, quote=False);
             file.content = file.content.replace(" ", "&nbsp;")
             file.content = file.content.replace("\n", "<br/>")
-<<<<<<< HEAD
             file.content = file.content.replace("[img&nbsp;", "<p style=\"text-align:center;\"><img ")
             file.content = file.content.replace("img]", "></p>")
-            file.content = re.sub(r"https?://[\w\d\-\.\/]+", '<a href="\\g<0>">\\g<0></a>', file.content)
-=======
-            file.content = file.content.replace("[img&nbsp;", "<img ")
-            file.content = file.content.replace("img]", ">")
             file.content = re.sub(r"https?://[^\s]+", '<a href="\\g<0>">\\g<0></a>', file.content)
->>>>>>> ceb0872d
 
         return xtemplate.render("file/post.html",
             op = "view",
