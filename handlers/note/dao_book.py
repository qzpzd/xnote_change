--- conflicted
+++ resolved
@@ -4,11 +4,7 @@
 @email        : 578749341@qq.com
 @Date         : 2022-07-03 09:09:49
 @LastEditors  : xupingmao
-<<<<<<< HEAD
-@LastEditTime : 2022-07-31 20:18:47
-=======
 @LastEditTime : 2022-08-01 23:05:46
->>>>>>> bc3997f0
 @FilePath     : /xnote/handlers/note/dao_book.py
 @Description  : 描述
 """
@@ -141,13 +137,8 @@
 def on_reload(ctx):
     SmartGroupService.init()
 
-<<<<<<< HEAD
 
 SmartGroupService.init()
-
-=======
-SmartGroupService.init()
->>>>>>> bc3997f0
 xutils.register_func("note.count_smart_group", SmartGroupService.count_smart_group)
 xutils.register_func("note.list_smart_group", SmartGroupService.list_smart_group)
 xutils.register_func("note.get_default_book_id", get_default_book_id)