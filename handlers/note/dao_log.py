--- conflicted
+++ resolved
@@ -47,31 +47,6 @@
 
     db = get_user_note_log_table(user_name)
 
-<<<<<<< HEAD
-    log = db.get_by_id(note_id, user_name = user_name)
-
-    if log is None:
-        log = Storage()
-        log.note_id = note_id
-        log.visit_cnt  = increment
-        log.atime = note.atime
-        log.mtime = note.mtime
-        log.ctime = note.ctime
-        log.user = user_name
-        db.insert(log, id_type = None, id_value = note_id)
-    else:
-        if insert_only:
-            log_debug("skip for insert_only mode, note_id:{!r}", note_id)
-            return
-        if log.visit_cnt is None:
-            log.visit_cnt = 1
-        log.visit_cnt += increment
-        log.atime = note.atime
-        log.mtime = note.mtime
-        log.ctime = note.ctime
-        log.user = user_name
-        db.update(log)
-=======
     with dbutil.get_write_lock(user_name):
         log = db.get_by_id(note_id, user_name = user_name)
         
@@ -96,7 +71,6 @@
             log.ctime = note.ctime
             log.user = user_name
             db.update(log)
->>>>>>> ae8d9dc3
 
 def get_note_ids_from_logs(logs):
     return list(map(lambda x:x.note_id, logs))
