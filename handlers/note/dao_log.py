--- conflicted
+++ resolved
@@ -1,7 +1,7 @@
 # -*- coding:utf-8 -*-
 # @author xupingmao
 # @since 2021/12/29 23:48:27
-# @modified 2022/02/07 13:49:53
+# @modified 2022/07/31 21:00:41
 # @filename dao_log.py
 
 """笔记相关的访问日志有两个部分：
@@ -47,12 +47,8 @@
 
     db = get_user_note_log_table(user_name)
 
-<<<<<<< HEAD
-    log = db.get_by_id(note_id, user_name=user_name)
-=======
     log = db.get_by_id(note_id, user_name = user_name)
->>>>>>> 33aae808
-    
+
     if log is None:
         log = Storage()
         log.note_id = note_id
